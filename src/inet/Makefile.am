#
#    Copyright (c) 2020 Project CHIP Authors
<<<<<<< HEAD
=======
#    Copyright (c) 2014-2017 Nest Labs, Inc.
>>>>>>> e7b0b053
#
#    Licensed under the Apache License, Version 2.0 (the "License");
#    you may not use this file except in compliance with the License.
#    You may obtain a copy of the License at
#
#        http://www.apache.org/licenses/LICENSE-2.0
#
#    Unless required by applicable law or agreed to in writing, software
#    distributed under the License is distributed on an "AS IS" BASIS,
#    WITHOUT WARRANTIES OR CONDITIONS OF ANY KIND, either express or implied.
#    See the License for the specific language governing permissions and
#    limitations under the License.
#

#
#    Description:
#      This file is the GNU automake template for the CHIP InetLayer
#      library.
#

include $(abs_top_nlbuild_autotools_dir)/automake/pre.am

SUBDIRS                             = \
    tests                             \
    $(NULL)

include InetLayer.am

EXTRA_DIST                          = \
    arpa-inet-compatibility.h         \
    $(NULL)

lib_LIBRARIES                       = libInetLayer.a

libInetLayer_a_CPPFLAGS             = \
    -I$(top_srcdir)/src               \
    -I$(top_srcdir)/src/include       \
    -I$(top_srcdir)/src/inet          \
    -I$(top_srcdir)/src/system        \
    -I$(top_srcdir)/src/lib           \
    -I$(top_srcdir)/src/lib/core      \
    $(nl_InetLayer_CPPFLAGS)          \
    $(LWIP_CPPFLAGS)                  \
    $(SOCKETS_CPPFLAGS)               \
    $(NULL)

libInetLayer_a_SOURCES              = $(CHIP_BUILD_INET_LAYER_SOURCE_FILES)

libInetLayer_adir                   = $(includedir)/inet

dist_libInetLayer_a_HEADERS         = $(CHIP_BUILD_INET_LAYER_HEADER_FILES)

$(RECURSIVE_TARGETS): $(lib_LIBRARIES)

include $(abs_top_nlbuild_autotools_dir)/automake/post.am<|MERGE_RESOLUTION|>--- conflicted
+++ resolved
@@ -1,9 +1,6 @@
 #
 #    Copyright (c) 2020 Project CHIP Authors
-<<<<<<< HEAD
-=======
 #    Copyright (c) 2014-2017 Nest Labs, Inc.
->>>>>>> e7b0b053
 #
 #    Licensed under the Apache License, Version 2.0 (the "License");
 #    you may not use this file except in compliance with the License.
